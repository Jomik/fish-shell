\section history history - Show and manipulate command history

\subsection history-synopsis Synopsis
<<<<<<< HEAD
\fish{syn}
history [--save|--clear]
history [--search|--delete] [--prefix "prefix string"|--contains "search string"]
\endfish
=======
<pre>
history (--save | --clear | --merge)
history (--search | --delete ) (--prefix "prefix string" | --contains "search string")
</pre>
>>>>>>> 35ba97cb

\subsection history-description Description

`history` is used to list, search and delete the history of commands used.

The following options are available:

- `--save` saves all changes in the history file. The shell automatically
saves the history file; this option is provided for internal use.
- `--clear` clears the history file. A prompt is displayed before the history
is erased.
<<<<<<< HEAD
- `--search` returns history items in keeping with the `--prefix` or
`--contains` options.
- `--delete` deletes history items.
- `--prefix` searches or deletes items in the history that begin with the
=======
- \c --merge immediately incorporates history changes from other sessions. Ordinarily
fish ignores history changes from sessions started after the current one. This command
applies those changes immediately.
- \c --search returns history items in keeping with the \c --prefix or
\c --contains options.
- \c --delete deletes history items.
- \c --prefix searches or deletes items in the history that begin with the
>>>>>>> 35ba97cb
specified text string.
- `--contains` searches or deletes items in the history that contain the
specified text string.

If `--search` is specified without `--contains` or `--prefix`,
`--contains` will be assumed.

If `--delete` is specified without `--contains` or `--prefix`,
only a history item which exactly matches the parameter will be erased. No
prompt will be given. If `--delete` is specified with either of these
parameters, an interactive prompt will be displayed before any items are
deleted.

\subsection history-examples Example

`history --clear` deletes all history items

`history --search --contains "foo"` outputs a list of all previous
commands containing the string "foo".

`history --delete --prefix "foo"` interactively deletes the record
of previous commands which start with "foo".<|MERGE_RESOLUTION|>--- conflicted
+++ resolved
@@ -1,54 +1,27 @@
 \section history history - Show and manipulate command history
 
 \subsection history-synopsis Synopsis
-<<<<<<< HEAD
 \fish{syn}
-history [--save|--clear]
+history [--save|--clear|--merge]
 history [--search|--delete] [--prefix "prefix string"|--contains "search string"]
 \endfish
-=======
-<pre>
-history (--save | --clear | --merge)
-history (--search | --delete ) (--prefix "prefix string" | --contains "search string")
-</pre>
->>>>>>> 35ba97cb
 
 \subsection history-description Description
 
 `history` is used to list, search and delete the history of commands used.
 
 The following options are available:
+- `--save` saves all changes in the history file. The shell automatically saves the history file; this option is provided for internal use.
+- `--clear` clears the history file. A prompt is displayed before the history is erased.
+- `--merge` immediately incorporates history changes from other sessions. Ordinarily fish ignores history changes from sessions started after the current one. This command applies those changes immediately.
+- `--search` returns history items in keeping with the `--prefix` or `--contains` options.
+- `--delete` deletes history items.
+- `--prefix` searches or deletes items in the history that begin with the specified text string.
+- `--contains` searches or deletes items in the history that contain the specified text string.
 
-- `--save` saves all changes in the history file. The shell automatically
-saves the history file; this option is provided for internal use.
-- `--clear` clears the history file. A prompt is displayed before the history
-is erased.
-<<<<<<< HEAD
-- `--search` returns history items in keeping with the `--prefix` or
-`--contains` options.
-- `--delete` deletes history items.
-- `--prefix` searches or deletes items in the history that begin with the
-=======
-- \c --merge immediately incorporates history changes from other sessions. Ordinarily
-fish ignores history changes from sessions started after the current one. This command
-applies those changes immediately.
-- \c --search returns history items in keeping with the \c --prefix or
-\c --contains options.
-- \c --delete deletes history items.
-- \c --prefix searches or deletes items in the history that begin with the
->>>>>>> 35ba97cb
-specified text string.
-- `--contains` searches or deletes items in the history that contain the
-specified text string.
+If `--search` is specified without `--contains` or `--prefix`, `--contains` will be assumed.
 
-If `--search` is specified without `--contains` or `--prefix`,
-`--contains` will be assumed.
-
-If `--delete` is specified without `--contains` or `--prefix`,
-only a history item which exactly matches the parameter will be erased. No
-prompt will be given. If `--delete` is specified with either of these
-parameters, an interactive prompt will be displayed before any items are
-deleted.
+If `--delete` is specified without `--contains` or `--prefix`, only a history item which exactly matches the parameter will be erased. No prompt will be given. If `--delete` is specified with either of these parameters, an interactive prompt will be displayed before any items are deleted.
 
 \subsection history-examples Example
 
